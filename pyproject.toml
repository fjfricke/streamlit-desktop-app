[tool.poetry]
name = "streamlit-desktop-app"
version = "0.0.0"
description = "Easily convert Streamlit apps into standalone desktop applications."
authors = ["ohtaman <ohtamans@gmail.com>"]
license = "Apache-2.0"
readme = "README.md"
homepage = "https://github.com/ohtaman/streamlit-desktop-app"
repository = "https://github.com/ohtaman/streamlit-desktop-app"
documentation = "https://github.com/ohtaman/streamlit-desktop-app#readme"
keywords = ["streamlit", "desktop app", "pywebview", "pyinstaller"]

[tool.poetry.dependencies]
<<<<<<< HEAD
python = ">3.9,!=3.9.7"
=======
python = "^3.9,!=3.9.7"
>>>>>>> e7c727f3
streamlit = ">=1.13.0"
pywebview = "^5.3.2"
requests = "^2.32.3"
pyinstaller = "^6.11.1"


[tool.poetry.group.dev.dependencies]
mypy = "^1.13.0"
ruff = "^0.7.2"
types-pyinstaller = "^6.11.0.20241028"
types-requests = "^2.32.0.20241016"
pytest = "^8.3.3"

[tool.poetry.scripts]
streamlit-desktop-build = "streamlit_desktop_app.build:main"

[tool.poetry-dynamic-versioning]
enable = true
style = "pep440"

[build-system]
requires = ["poetry-core>=1.0.0", "poetry-dynamic-versioning>=1.0.0,<2.0.0"]
build-backend = "poetry_dynamic_versioning.backend"<|MERGE_RESOLUTION|>--- conflicted
+++ resolved
@@ -11,11 +11,7 @@
 keywords = ["streamlit", "desktop app", "pywebview", "pyinstaller"]
 
 [tool.poetry.dependencies]
-<<<<<<< HEAD
-python = ">3.9,!=3.9.7"
-=======
 python = "^3.9,!=3.9.7"
->>>>>>> e7c727f3
 streamlit = ">=1.13.0"
 pywebview = "^5.3.2"
 requests = "^2.32.3"
